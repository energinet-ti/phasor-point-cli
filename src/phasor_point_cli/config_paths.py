"""
Cross-platform configuration path utilities for PhasorPoint CLI.

Provides standardized configuration directory locations following OS conventions:
- Linux/Mac: ~/.config/phasor-cli/
- Windows: %APPDATA%/phasor-cli/
"""

import os
import sys
from datetime import datetime, timedelta
from pathlib import Path
from typing import Any


class ConfigPathManager:
    """
    Manages configuration file paths and locations across different platforms.

    Provides cross-platform support for finding and managing configuration files
    with a priority-based system.
    """

    def __init__(self):
        """Initialize the configuration path manager."""
        self._user_config_dir: Path | None = None

    def get_user_config_dir(self) -> Path:
        """
        Get the platform-appropriate user configuration directory.

        Returns:
            Path to user configuration directory (creates if doesn't exist)

        Platform-specific locations:
            - Linux/Mac: ~/.config/phasor-cli/
            - Windows: %APPDATA%/phasor-cli/
        """
        if self._user_config_dir is not None:
            return self._user_config_dir

        if sys.platform == "win32":
            # Windows: Use APPDATA
            base = os.environ.get("APPDATA")
            if not base:
                # Fallback to USERPROFILE if APPDATA not set
                base = os.environ.get("USERPROFILE", str(Path.home()))
                config_dir = Path(base) / "phasor-cli"
            else:
                config_dir = Path(base) / "phasor-cli"
        else:
            # Linux/Mac: Use XDG_CONFIG_HOME or ~/.config
            xdg_config = os.environ.get("XDG_CONFIG_HOME")
            if xdg_config:
                config_dir = Path(xdg_config) / "phasor-cli"
            else:
                config_dir = Path.home() / ".config" / "phasor-cli"

        # Create directory if it doesn't exist
        config_dir.mkdir(parents=True, exist_ok=True)
        self._user_config_dir = config_dir
        return config_dir

    def get_user_config_file(self) -> Path:
        """Get the path to the user-level config.json file."""
        return self.get_user_config_dir() / "config.json"

    def get_user_env_file(self) -> Path:
        """Get the path to the user-level .env file."""
        return self.get_user_config_dir() / ".env"

    def get_local_config_file(self) -> Path:
        """Get the path to the local project config.json file."""
        return Path.cwd() / "config.json"

    def get_local_env_file(self) -> Path:
        """Get the path to the local project .env file."""
        return Path.cwd() / ".env"

    def find_config_file(self, config_arg: str | None = None) -> Path | None:
        """
        Find the configuration file using priority order.

        Priority:
            1. Explicitly provided config_arg
            2. Local project config (./config.json)
            3. User config (~/.config/phasor-cli/config.json)
            4. None (will use embedded defaults)

        Args:
            config_arg: Explicitly provided config file path

        Returns:
            Path to config file if found, None otherwise
        """
        # Priority 1: Explicitly provided config
        if config_arg:
            config_path = Path(config_arg)
            if config_path.exists():
                return config_path
            return None

        # Priority 2: Local project config
        local_config = self.get_local_config_file()
        if local_config.exists():
            return local_config

        # Priority 3: User config
        user_config = self.get_user_config_file()
        if user_config.exists():
            return user_config

        # Priority 4: None (will use embedded defaults)
        return None

    def find_env_file(self) -> Path | None:
        """
        Find the .env file using priority order.

        Priority:
            1. Local project .env (./.env)
            2. User .env (~/.config/phasor-cli/.env)
            3. None

        Returns:
            Path to .env file if found, None otherwise
        """
        # Priority 1: Local project .env
        local_env = self.get_local_env_file()
        if local_env.exists():
            return local_env

        # Priority 2: User .env
        user_env = self.get_user_env_file()
        if user_env.exists():
            return user_env

        # Priority 3: None
        return None

<<<<<<< HEAD
    def get_log_dir(self) -> Path:
        """
        Get the platform-appropriate log directory.

        Returns:
            Path to log directory (creates if doesn't exist)

        Platform-specific locations:
            - Linux/Mac: ~/.cache/phasor-cli/logs/
            - Windows: %LOCALAPPDATA%/phasor-cli/logs/ or %TEMP%/phasor-cli/logs/
        """
        if sys.platform == "win32":
            # Windows: Use LOCALAPPDATA or TEMP
            base = os.environ.get("LOCALAPPDATA")
            if not base:
                base = os.environ.get("TEMP", str(Path.home() / "AppData" / "Local"))
            log_dir = Path(base) / "phasor-cli" / "logs"
        else:
            # Linux/Mac: Use XDG_CACHE_HOME or ~/.cache
            xdg_cache = os.environ.get("XDG_CACHE_HOME")
            if xdg_cache:
                log_dir = Path(xdg_cache) / "phasor-cli" / "logs"
            else:
                log_dir = Path.home() / ".cache" / "phasor-cli" / "logs"

        # Create directory if it doesn't exist
        log_dir.mkdir(parents=True, exist_ok=True)
        return log_dir

    def get_latest_log_file(self) -> Optional[Path]:
        """
        Get the most recently created log file.

        Returns:
            Path to the latest log file, or None if no logs exist
        """
        log_dir = self.get_log_dir()
        log_files = sorted(
            log_dir.glob("phasor_cli_*.log"), key=lambda p: p.stat().st_mtime, reverse=True
        )
        return log_files[0] if log_files else None

    def cleanup_old_logs(self, days: int = 30) -> int:
        """
        Remove log files older than the specified number of days.

        Args:
            days: Number of days to keep logs (default: 30)

        Returns:
            Number of log files removed
        """
        log_dir = self.get_log_dir()
        cutoff_time = datetime.now() - timedelta(days=days)
        removed_count = 0

        for log_file in log_dir.glob("phasor_cli_*.log"):
            try:
                if datetime.fromtimestamp(log_file.stat().st_mtime) < cutoff_time:
                    log_file.unlink()
                    removed_count += 1
            except (OSError, ValueError):
                # Skip files that can't be accessed or have invalid timestamps
                continue

        return removed_count

    def get_config_locations_info(self) -> Dict[str, Any]:
=======
    def get_config_locations_info(self) -> dict[str, Any]:
>>>>>>> 72517d23
        """
        Get information about all config file locations and their status.

        Returns:
            Dictionary with config location information
        """
        user_config = self.get_user_config_file()
        user_env = self.get_user_env_file()
        local_config = self.get_local_config_file()
        local_env = self.get_local_env_file()

        return {
            "user_config_dir": self.get_user_config_dir(),
            "user_config": {"path": user_config, "exists": user_config.exists(), "priority": 3},
            "user_env": {"path": user_env, "exists": user_env.exists(), "priority": 2},
            "local_config": {"path": local_config, "exists": local_config.exists(), "priority": 2},
            "local_env": {"path": local_env, "exists": local_env.exists(), "priority": 1},
            "active_config": self.find_config_file(),
            "active_env": self.find_env_file(),
        }<|MERGE_RESOLUTION|>--- conflicted
+++ resolved
@@ -138,7 +138,6 @@
         # Priority 3: None
         return None
 
-<<<<<<< HEAD
     def get_log_dir(self) -> Path:
         """
         Get the platform-appropriate log directory.
@@ -168,7 +167,7 @@
         log_dir.mkdir(parents=True, exist_ok=True)
         return log_dir
 
-    def get_latest_log_file(self) -> Optional[Path]:
+    def get_latest_log_file(self) -> Path | None:
         """
         Get the most recently created log file.
 
@@ -206,10 +205,7 @@
 
         return removed_count
 
-    def get_config_locations_info(self) -> Dict[str, Any]:
-=======
     def get_config_locations_info(self) -> dict[str, Any]:
->>>>>>> 72517d23
         """
         Get information about all config file locations and their status.
 
